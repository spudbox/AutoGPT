--- conflicted
+++ resolved
@@ -6,10 +6,7 @@
 cfg = Config()
 
 def scrape_text(url):
-<<<<<<< HEAD
     """Scrape text from a webpage"""
-    response = requests.get(url, headers=cfg.user_agent_header)
-=======
     # Most basic check if the URL is valid:
     if not url.startswith('http'):
         return "Error: Invalid URL"
@@ -18,7 +15,6 @@
         response = requests.get(url, headers=cfg.user_agent_header)
     except requests.exceptions.RequestException as e:
         return "Error: " + str(e)
->>>>>>> da6c0240
 
     # Check if the response contains an HTTP error
     if response.status_code >= 400:
