--- conflicted
+++ resolved
@@ -9,14 +9,10 @@
 from file_operations import read_file, write_to_file, append_to_file, delete_file
 from execute_code import execute_python_file
 from json_parser import fix_and_parse_json
-<<<<<<< HEAD
 from duckduckgo_search import ddg
-=======
-from googlesearch import search
 from googleapiclient.discovery import build
 from googleapiclient.errors import HttpError
 
->>>>>>> 8747ff64
 cfg = Config()
 
 
